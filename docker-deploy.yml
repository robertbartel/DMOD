--- conflicted
+++ resolved
@@ -1,46 +1,6 @@
 version: "3.7"
 
 services:
-<<<<<<< HEAD
-    #registry:
-    #    image: registry
-    #    networks:
-    #        - mpi-net
-    #    ports:
-    #         - "5000"
-    scheduler:
-        # image: 127.0.0.1:5000/mpi-scheduler
-        image: 127.0.0.1:5000/mgmt
-        networks:
-            - mpi-net
-        #user: root
-        # entrypoint: ['./entry.sh']
-        volumes:
-            - /var/run/docker.sock:/var/run/docker.sock
-            - /opt/nwm_c/domains:/nwm/domains
-            - /apd_common/analysis_assim_extended:/nwm/conus 
-        deploy:
-            placement:
-                constraints: [node.role == manager]
-        #build: ./scheduler
-
-    myredis:
-        image: redis
-        ports:
-            - "6379"
-        networks:
-            - mpi-net
-        entrypoint: ['redis-server', '/usr/local/etc/redis/redis.conf']
-        volumes:
-            - /apd_common/scui/nwm_service/scheduler/conf/redis.conf:/usr/local/etc/redis/redis.conf
-        deploy:
-            placement:
-                constraints: [node.role == manager]
-       
-networks:
-    mpi-net:
-        external: true
-=======
   scheduler:
     image: ${DOCKER_INTERNAL_REGISTRY_HOST?}:${DOCKER_INTERNAL_REGISTRY_PORT}/mgmt
     networks:
@@ -109,5 +69,4 @@
 
 # Define persistent volumes that may be shared and persisted between containers
 volumes:
-  gui_static_volume:
->>>>>>> a05bd835
+  gui_static_volume: