--- conflicted
+++ resolved
@@ -85,21 +85,6 @@
         #FIXME parameterize network
         self.networks = ["mpi-net"]
 
-<<<<<<< HEAD
-=======
-
-    def return42(self):
-        """
-        Testing WEB communication layer interface
-
-        Returns
-        -------
-        42
-            Return the magic number 42
-        """
-        return 42
-
->>>>>>> 093f7e27
     def create_service(self, serviceParams: DockerServiceParameters, idx: int, cpusLen: int, host_str: str) \
         -> docker.from_env().services.create:
         """
